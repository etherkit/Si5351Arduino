/*
 * si5351.h - Si5351 library for Arduino
 *
<<<<<<< HEAD
 * Copyright (C) 2015-2016 Jason Milldrum <milldrum@gmail.com>
 *                         Dana H. Myers <k6jq@comcast.net>
=======
 * Copyright (C) 2015 - 2016 Jason Milldrum <milldrum@gmail.com>
 *                           Dana H. Myers <k6jq@comcast.net>
>>>>>>> 273e9faa
 *
 * Many defines derived from clk-si5351.h in the Linux kernel.
 * Sebastian Hesselbarth <sebastian.hesselbarth@gmail.com>
 * Rabeeh Khoury <rabeeh@solid-run.com>
 *
 * do_div() macro derived from /include/asm-generic/div64.h in
 * the Linux kernel.
 * Copyright (C) 2003 Bernardo Innocenti <bernie@develer.com>
 *
 * This program is free software: you can redistribute it and/or modify
 * it under the terms of the GNU General Public License as published by
 * the Free Software Foundation, either version 3 of the License, or
 * (at your option) any later version.
 *
 * This program is distributed in the hope that it will be useful,
 * but WITHOUT ANY WARRANTY; without even the implied warranty of
 * MERCHANTABILITY or FITNESS FOR A PARTICULAR PURPOSE.  See the
 * GNU General Public License for more details.
 *
 * You should have received a copy of the GNU General Public License
 * along with this program.  If not, see <http://www.gnu.org/licenses/>.
 */

#ifndef SI5351_H_
#define SI5351_H_

#include "Arduino.h"
#include "Wire.h"
#include <stdint.h>

/* Define definitions */

<<<<<<< HEAD
#define SI5351_BUS_BASE_ADDR				0x60
#define SI5351_XTAL_FREQ					25000000
#define SI5351_PLL_FIXED					90000000000ULL
#define SI5351_FREQ_MULT					100ULL
#define SI5351_DEFAULT_CLK					1000000000ULL

#define SI5351_PLL_VCO_MIN					600000000
#define SI5351_PLL_VCO_MAX					900000000
#define SI5351_MULTISYNTH_MIN_FREQ		  	1000000
#define SI5351_MULTISYNTH_DIVBY4_FREQ	 	150000000
#define SI5351_MULTISYNTH_MAX_FREQ		  	160000000
#define SI5351_MULTISYNTH_SHARE_MAX			112500000
#define SI5351_MULTISYNTH67_MAX_FREQ	  	SI5351_MULTISYNTH_DIVBY4_FREQ
#define SI5351_CLKOUT_MIN_FREQ			    	8000
#define SI5351_CLKOUT_MAX_FREQ			    	SI5351_MULTISYNTH_MAX_FREQ
#define SI5351_CLKOUT67_MAX_FREQ		    	SI5351_MULTISYNTH67_MAX_FREQ

#define SI5351_PLL_A_MIN			        		15
#define SI5351_PLL_A_MAX				        	90
#define SI5351_PLL_B_MAX				        	(SI5351_PLL_C_MAX-1)
#define SI5351_PLL_C_MAX				        	1048575
#define SI5351_MULTISYNTH_A_MIN			   	6
#define SI5351_MULTISYNTH_A_MAX		   		1800
#define SI5351_MULTISYNTH67_A_MAX	   		254
#define SI5351_MULTISYNTH_B_MAX			   	(SI5351_MULTISYNTH_C_MAX-1)
#define SI5351_MULTISYNTH_C_MAX			   	1048575
#define SI5351_MULTISYNTH_P1_MAX		    	((1<<18)-1)
#define SI5351_MULTISYNTH_P2_MAX		    	((1<<20)-1)
#define SI5351_MULTISYNTH_P3_MAX		    	((1<<20)-1)

#define SI5351_DEVICE_STATUS			      	0
#define SI5351_INTERRUPT_STATUS		   		1
#define SI5351_INTERRUPT_MASK		     		2
#define SI5351_STATUS_SYS_INIT		    		(1<<7)
#define SI5351_STATUS_LOL_B			       	(1<<6)
#define SI5351_STATUS_LOL_A			       	(1<<5)
#define SI5351_STATUS_LOS				       	(1<<4)
#define SI5351_OUTPUT_ENABLE_CTRL		   	3
#define SI5351_OEB_PIN_ENABLE_CTRL		  	9
#define SI5351_PLL_INPUT_SOURCE		   		15
#define SI5351_CLKIN_DIV_MASK			     	(3<<6)
#define SI5351_CLKIN_DIV_1				      	(0<<6)
#define SI5351_CLKIN_DIV_2			      		(1<<6)
#define SI5351_CLKIN_DIV_4			      		(2<<6)
#define SI5351_CLKIN_DIV_8				      	(3<<6)
#define SI5351_PLLB_SOURCE			      		(1<<3)
#define SI5351_PLLA_SOURCE			      		(1<<2)

#define SI5351_CLK0_CTRL			        		16
#define SI5351_CLK1_CTRL			        		17
#define SI5351_CLK2_CTRL				        	18
#define SI5351_CLK3_CTRL				        	19
#define SI5351_CLK4_CTRL				        	20
#define SI5351_CLK5_CTRL			        		21
#define SI5351_CLK6_CTRL				        	22
#define SI5351_CLK7_CTRL				        	23
#define SI5351_CLK_POWERDOWN			      	(1<<7)
#define SI5351_CLK_INTEGER_MODE		     	(1<<6)
#define SI5351_CLK_PLL_SELECT		     		(1<<5)
#define SI5351_CLK_INVERT				       	(1<<4)
#define SI5351_CLK_INPUT_MASK			     	(3<<2)
#define SI5351_CLK_INPUT_XTAL			     	(0<<2)
#define SI5351_CLK_INPUT_CLKIN			    	(1<<2)
#define SI5351_CLK_INPUT_MULTISYNTH_0_4 	(2<<2)
#define SI5351_CLK_INPUT_MULTISYNTH_N	 	(3<<2)
#define SI5351_CLK_DRIVE_STRENGTH_MASK		(3<<0)
#define SI5351_CLK_DRIVE_STRENGTH_2MA		 (0<<0)
#define SI5351_CLK_DRIVE_STRENGTH_4MA		 (1<<0)
#define SI5351_CLK_DRIVE_STRENGTH_6MA	 	(2<<0)
#define SI5351_CLK_DRIVE_STRENGTH_8MA		 (3<<0)

#define SI5351_CLK3_0_DISABLE_STATE		 	24
#define SI5351_CLK7_4_DISABLE_STATE		 	25
#define SI5351_CLK_DISABLE_STATE_MASK	 	3
#define SI5351_CLK_DISABLE_STATE_LOW	  	0
#define SI5351_CLK_DISABLE_STATE_HIGH	 	1
#define SI5351_CLK_DISABLE_STATE_FLOAT		2
#define SI5351_CLK_DISABLE_STATE_NEVER		3

#define SI5351_PARAMETERS_LENGTH	    		8
#define SI5351_PLLA_PARAMETERS		  	 	26
#define SI5351_PLLB_PARAMETERS		   		34
#define SI5351_CLK0_PARAMETERS		   		42
#define SI5351_CLK1_PARAMETERS		   		50
#define SI5351_CLK2_PARAMETERS		   		58
#define SI5351_CLK3_PARAMETERS		   		66
#define SI5351_CLK4_PARAMETERS			   	74
#define SI5351_CLK5_PARAMETERS			   	82
#define SI5351_CLK6_PARAMETERS			   	90
#define SI5351_CLK7_PARAMETERS			   	91
#define SI5351_CLK6_7_OUTPUT_DIVIDER	 	92
#define SI5351_OUTPUT_CLK_DIV_MASK		 	(7 << 4)
#define SI5351_OUTPUT_CLK6_DIV_MASK	  	(7 << 0)
#define SI5351_OUTPUT_CLK_DIV_SHIFT	  	4
#define SI5351_OUTPUT_CLK_DIV6_SHIFT	 	0
#define SI5351_OUTPUT_CLK_DIV_1		    	0
#define SI5351_OUTPUT_CLK_DIV_2		    	1
#define SI5351_OUTPUT_CLK_DIV_4		    	2
#define SI5351_OUTPUT_CLK_DIV_8		    	3
#define SI5351_OUTPUT_CLK_DIV_16	  	 	4
#define SI5351_OUTPUT_CLK_DIV_32		   	5
#define SI5351_OUTPUT_CLK_DIV_64		 	  6
#define SI5351_OUTPUT_CLK_DIV_128		  	7
#define SI5351_OUTPUT_CLK_DIVBY4		   	(3<<2)

#define SI5351_SSC_PARAM0				      	149
#define SI5351_SSC_PARAM1				      	150
#define SI5351_SSC_PARAM2				      	151
#define SI5351_SSC_PARAM3				      	152
#define SI5351_SSC_PARAM4					      153
#define SI5351_SSC_PARAM5					      154
#define SI5351_SSC_PARAM6			      		155
#define SI5351_SSC_PARAM7			      		156
#define SI5351_SSC_PARAM8		    	  		157
#define SI5351_SSC_PARAM9			      		158
#define SI5351_SSC_PARAM10			     		159
#define SI5351_SSC_PARAM11					     160
#define SI5351_SSC_PARAM12					     161

#define SI5351_VXCO_PARAMETERS_LOW	 		162
#define SI5351_VXCO_PARAMETERS_MID       163
#define SI5351_VXCO_PARAMETERS_HIGH      164

#define SI5351_CLK0_PHASE_OFFSET		   	165
#define SI5351_CLK1_PHASE_OFFSET		   	166
#define SI5351_CLK2_PHASE_OFFSET	   		167
#define SI5351_CLK3_PHASE_OFFSET	   		168
#define SI5351_CLK4_PHASE_OFFSET	   		169
#define SI5351_CLK5_PHASE_OFFSET	   		170

#define SI5351_PLL_RESET				       	177
#define SI5351_PLL_RESET_B		       		(1<<7)
#define SI5351_PLL_RESET_A		       		(1<<5)

#define SI5351_CRYSTAL_LOAD	      			183
#define SI5351_CRYSTAL_LOAD_MASK	     	(3<<6)
#define SI5351_CRYSTAL_LOAD_0PF         (0<<6) 
#define SI5351_CRYSTAL_LOAD_6PF	      	(1<<6)
#define SI5351_CRYSTAL_LOAD_8PF      		(2<<6)
#define SI5351_CRYSTAL_LOAD_10PF     		(3<<6)

#define SI5351_FANOUT_ENABLE	       		187
#define SI5351_CLKIN_ENABLE		        	(1<<7)
#define SI5351_XTAL_ENABLE		       		(1<<6)
#define SI5351_MULTISYNTH_ENABLE	     	(1<<4)
=======
#define SI5351_BUS_BASE_ADDR            0x60
#define SI5351_XTAL_FREQ                25000000
#define SI5351_PLL_FIXED                80000000000ULL
#define SI5351_FREQ_MULT                100ULL
#define SI5351_DEFAULT_CLK              1000000000ULL

#define SI5351_PLL_VCO_MIN              600000000
#define SI5351_PLL_VCO_MAX              900000000
#define SI5351_MULTISYNTH_MIN_FREQ      500000
#define SI5351_MULTISYNTH_DIVBY4_FREQ   150000000
#define SI5351_MULTISYNTH_MAX_FREQ      200000000
#define SI5351_MULTISYNTH_SHARE_MAX     112500000
#define SI5351_MULTISYNTH_SHARE_MIN     1024000
#define SI5351_MULTISYNTH67_MAX_FREQ    SI5351_MULTISYNTH_DIVBY4_FREQ
#define SI5351_CLKOUT_MIN_FREQ          4000
#define SI5351_CLKOUT_MAX_FREQ          SI5351_MULTISYNTH_MAX_FREQ
#define SI5351_CLKOUT67_MS_MIN          SI5351_PLL_VCO_MIN / SI5351_MULTISYNTH67_A_MAX
#define SI5351_CLKOUT67_MIN_FREQ        SI5351_CLKOUT67_MS_MIN / 128
#define SI5351_CLKOUT67_MAX_FREQ        SI5351_MULTISYNTH67_MAX_FREQ

#define SI5351_PLL_A_MIN                15
#define SI5351_PLL_A_MAX                90
#define SI5351_PLL_B_MAX                (SI5351_PLL_C_MAX-1)
#define SI5351_PLL_C_MAX                1048575
#define SI5351_MULTISYNTH_A_MIN         6
#define SI5351_MULTISYNTH_A_MAX         1800
#define SI5351_MULTISYNTH67_A_MAX       254
#define SI5351_MULTISYNTH_B_MAX         (SI5351_MULTISYNTH_C_MAX-1)
#define SI5351_MULTISYNTH_C_MAX         1048575
#define SI5351_MULTISYNTH_P1_MAX        ((1<<18)-1)
#define SI5351_MULTISYNTH_P2_MAX        ((1<<20)-1)
#define SI5351_MULTISYNTH_P3_MAX        ((1<<20)-1)
#define SI5351_VCXO_PULL_MIN            30
#define SI5351_VCXO_PULL_MAX            240
#define SI5351_VCXO_MARGIN              1030000

#define SI5351_DEVICE_STATUS            0
#define SI5351_INTERRUPT_STATUS         1
#define SI5351_INTERRUPT_MASK           2
#define SI5351_STATUS_SYS_INIT          (1<<7)
#define SI5351_STATUS_LOL_B             (1<<6)
#define SI5351_STATUS_LOL_A             (1<<5)
#define SI5351_STATUS_LOS               (1<<4)
#define SI5351_OUTPUT_ENABLE_CTRL       3
#define SI5351_OEB_PIN_ENABLE_CTRL      9
#define SI5351_PLL_INPUT_SOURCE         15
#define SI5351_CLKIN_DIV_MASK           (3<<6)
#define SI5351_CLKIN_DIV_1              (0<<6)
#define SI5351_CLKIN_DIV_2              (1<<6)
#define SI5351_CLKIN_DIV_4              (2<<6)
#define SI5351_CLKIN_DIV_8              (3<<6)
#define SI5351_PLLB_SOURCE              (1<<3)
#define SI5351_PLLA_SOURCE              (1<<2)

#define SI5351_CLK0_CTRL                16
#define SI5351_CLK1_CTRL                17
#define SI5351_CLK2_CTRL                18
#define SI5351_CLK3_CTRL                19
#define SI5351_CLK4_CTRL                20
#define SI5351_CLK5_CTRL                21
#define SI5351_CLK6_CTRL                22
#define SI5351_CLK7_CTRL                23
#define SI5351_CLK_POWERDOWN            (1<<7)
#define SI5351_CLK_INTEGER_MODE         (1<<6)
#define SI5351_CLK_PLL_SELECT           (1<<5)
#define SI5351_CLK_INVERT               (1<<4)
#define SI5351_CLK_INPUT_MASK           (3<<2)
#define SI5351_CLK_INPUT_XTAL           (0<<2)
#define SI5351_CLK_INPUT_CLKIN          (1<<2)
#define SI5351_CLK_INPUT_MULTISYNTH_0_4 (2<<2)
#define SI5351_CLK_INPUT_MULTISYNTH_N   (3<<2)
#define SI5351_CLK_DRIVE_STRENGTH_MASK  (3<<0)
#define SI5351_CLK_DRIVE_STRENGTH_2MA   (0<<0)
#define SI5351_CLK_DRIVE_STRENGTH_4MA   (1<<0)
#define SI5351_CLK_DRIVE_STRENGTH_6MA   (2<<0)
#define SI5351_CLK_DRIVE_STRENGTH_8MA   (3<<0)

#define SI5351_CLK3_0_DISABLE_STATE     24
#define SI5351_CLK7_4_DISABLE_STATE     25
#define SI5351_CLK_DISABLE_STATE_MASK   3
#define SI5351_CLK_DISABLE_STATE_LOW    0
#define SI5351_CLK_DISABLE_STATE_HIGH   1
#define SI5351_CLK_DISABLE_STATE_FLOAT  2
#define SI5351_CLK_DISABLE_STATE_NEVER  3

#define SI5351_PARAMETERS_LENGTH        8
#define SI5351_PLLA_PARAMETERS          26
#define SI5351_PLLB_PARAMETERS          34
#define SI5351_CLK0_PARAMETERS          42
#define SI5351_CLK1_PARAMETERS          50
#define SI5351_CLK2_PARAMETERS          58
#define SI5351_CLK3_PARAMETERS          66
#define SI5351_CLK4_PARAMETERS          74
#define SI5351_CLK5_PARAMETERS          82
#define SI5351_CLK6_PARAMETERS          90
#define SI5351_CLK7_PARAMETERS          91
#define SI5351_CLK6_7_OUTPUT_DIVIDER    92
#define SI5351_OUTPUT_CLK_DIV_MASK      (7 << 4)
#define SI5351_OUTPUT_CLK6_DIV_MASK     (7 << 0)
#define SI5351_OUTPUT_CLK_DIV_SHIFT     4
#define SI5351_OUTPUT_CLK_DIV6_SHIFT    0
#define SI5351_OUTPUT_CLK_DIV_1         0
#define SI5351_OUTPUT_CLK_DIV_2         1
#define SI5351_OUTPUT_CLK_DIV_4         2
#define SI5351_OUTPUT_CLK_DIV_8         3
#define SI5351_OUTPUT_CLK_DIV_16        4
#define SI5351_OUTPUT_CLK_DIV_32        5
#define SI5351_OUTPUT_CLK_DIV_64        6
#define SI5351_OUTPUT_CLK_DIV_128       7
#define SI5351_OUTPUT_CLK_DIVBY4       (3<<2)

#define SI5351_SSC_PARAM0               149
#define SI5351_SSC_PARAM1               150
#define SI5351_SSC_PARAM2               151
#define SI5351_SSC_PARAM3               152
#define SI5351_SSC_PARAM4               153
#define SI5351_SSC_PARAM5               154
#define SI5351_SSC_PARAM6               155
#define SI5351_SSC_PARAM7               156
#define SI5351_SSC_PARAM8               157
#define SI5351_SSC_PARAM9               158
#define SI5351_SSC_PARAM10              159
#define SI5351_SSC_PARAM11              160
#define SI5351_SSC_PARAM12              161

#define SI5351_VXCO_PARAMETERS_LOW      162
#define SI5351_VXCO_PARAMETERS_MID      163
#define SI5351_VXCO_PARAMETERS_HIGH     164

#define SI5351_CLK0_PHASE_OFFSET        165
#define SI5351_CLK1_PHASE_OFFSET        166
#define SI5351_CLK2_PHASE_OFFSET        167
#define SI5351_CLK3_PHASE_OFFSET        168
#define SI5351_CLK4_PHASE_OFFSET        169
#define SI5351_CLK5_PHASE_OFFSET        170

#define SI5351_PLL_RESET                177
#define SI5351_PLL_RESET_B              (1<<7)
#define SI5351_PLL_RESET_A              (1<<5)

#define SI5351_CRYSTAL_LOAD             183
#define SI5351_CRYSTAL_LOAD_MASK        (3<<6)
#define SI5351_CRYSTAL_LOAD_0PF         (0<<6)
#define SI5351_CRYSTAL_LOAD_6PF         (1<<6)
#define SI5351_CRYSTAL_LOAD_8PF         (2<<6)
#define SI5351_CRYSTAL_LOAD_10PF        (3<<6)

#define SI5351_FANOUT_ENABLE            187
#define SI5351_CLKIN_ENABLE             (1<<7)
#define SI5351_XTAL_ENABLE              (1<<6)
#define SI5351_MULTISYNTH_ENABLE        (1<<4)
>>>>>>> 273e9faa


/* Macro definitions */

//#define RFRAC_DENOM ((1L << 20) - 1)
#define RFRAC_DENOM 1000000ULL

/*
 * Based on former asm-ppc/div64.h and asm-m68knommu/div64.h
 *
 * The semantics of do_div() are:
 *
 * uint32_t do_div(uint64_t *n, uint32_t base)
 * {
 *      uint32_t remainder = *n % base;
 *      *n = *n / base;
 *      return remainder;
 * }
 *
 * NOTE: macro parameter n is evaluated multiple times,
 *       beware of side effects!
 */

# define do_div(n,base) ({                                      \
        uint64_t __base = (base);                               \
        uint64_t __rem;                                         \
        __rem = ((uint64_t)(n)) % __base;                       \
        (n) = ((uint64_t)(n)) / __base;                         \
        __rem;                                                  \
 })

/* Enum definitions */

/*
 * enum si5351_variant - SiLabs Si5351 chip variant
 * @SI5351_VARIANT_A: Si5351A (8 output clocks, XTAL input)
 * @SI5351_VARIANT_A3: Si5351A MSOP10 (3 output clocks, XTAL input)
 * @SI5351_VARIANT_B: Si5351B (8 output clocks, XTAL/VXCO input)
 * @SI5351_VARIANT_C: Si5351C (8 output clocks, XTAL/CLKIN input)
 */
<<<<<<< HEAD
 enum si5351_variant {SI5351_VARIANT_A, SI5351_VARIANT_A3,	SI5351_VARIANT_B,
   SI5351_VARIANT_C};

 enum si5351_clock {SI5351_CLK0, SI5351_CLK1, SI5351_CLK2, SI5351_CLK3,
 	SI5351_CLK4, SI5351_CLK5, SI5351_CLK6, SI5351_CLK7, SI5351_CLKNONE};

 enum si5351_pll {SI5351_PLLA, SI5351_PLLB};
=======
/*
enum si5351_variant {
	SI5351_VARIANT_A = 1,
	SI5351_VARIANT_A3 = 2,
	SI5351_VARIANT_B = 3,
	SI5351_VARIANT_C = 4,
};
*/

enum si5351_clock {SI5351_CLK0, SI5351_CLK1, SI5351_CLK2, SI5351_CLK3,
	SI5351_CLK4, SI5351_CLK5, SI5351_CLK6, SI5351_CLK7};
>>>>>>> 273e9faa

 enum si5351_drive {SI5351_DRIVE_2MA, SI5351_DRIVE_4MA, SI5351_DRIVE_6MA,
   SI5351_DRIVE_8MA};

 enum si5351_clock_source {SI5351_CLK_SRC_XTAL, SI5351_CLK_SRC_CLKIN,
   SI5351_CLK_SRC_MS0, SI5351_CLK_SRC_MS};

 enum si5351_clock_disable {SI5351_CLK_DISABLE_LOW, SI5351_CLK_DISABLE_HIGH,
   SI5351_CLK_DISABLE_HI_Z, SI5351_CLK_DISABLE_NEVER};

 enum si5351_clock_fanout {SI5351_FANOUT_CLKIN, SI5351_FANOUT_XO,
   SI5351_FANOUT_MS};

 enum si5351_pll_input{SI5351_PLL_INPUT_XO, SI5351_PLL_INPUT_CLKIN};

enum si5351_pll_input{SI5351_PLL_INPUT_XO, SI5351_PLL_INPUT_CLKIN};

/* Struct definitions */

struct Si5351RegSet
{
	uint32_t p1;
	uint32_t p2;
	uint32_t p3;
};

struct Si5351Status
{
	uint8_t SYS_INIT;
	uint8_t LOL_B;
	uint8_t LOL_A;
	uint8_t LOS;
	uint8_t REVID;
};

struct Si5351IntStatus
{
	uint8_t SYS_INIT_STKY;
	uint8_t LOL_B_STKY;
	uint8_t LOL_A_STKY;
	uint8_t LOS_STKY;
};

class Si5351
{
public:
	Si5351(void);
	void init(uint8_t, uint32_t, int32_t);
  void reset(void);
	uint8_t set_freq(uint64_t, enum si5351_clock);
  uint8_t set_freq_manual(uint64_t, uint64_t, enum si5351_clock);
	void set_pll(uint64_t, enum si5351_pll);
	void set_ms(enum si5351_clock, struct Si5351RegSet, uint8_t, uint8_t, uint8_t);
	void output_enable(enum si5351_clock, uint8_t);
	void drive_strength(enum si5351_clock, enum si5351_drive);
	void update_status(void);
	void set_correction(int32_t);
	void set_phase(enum si5351_clock, uint8_t);
	int32_t get_correction(void);
	void pll_reset(enum si5351_pll);
	void set_ms_source(enum si5351_clock, enum si5351_pll);
	void set_int(enum si5351_clock, uint8_t);
	void set_clock_pwr(enum si5351_clock, uint8_t);
	void set_clock_invert(enum si5351_clock, uint8_t);
	void set_clock_source(enum si5351_clock, enum si5351_clock_source);
	void set_clock_disable(enum si5351_clock, enum si5351_clock_disable);
	void set_clock_fanout(enum si5351_clock_fanout, uint8_t);
  void set_pll_input(enum si5351_pll, enum si5351_pll_input);
<<<<<<< HEAD
=======
  void set_vcxo(uint64_t, uint8_t);
>>>>>>> 273e9faa
	uint8_t si5351_write_bulk(uint8_t, uint8_t, uint8_t *);
	uint8_t si5351_write(uint8_t, uint8_t);
	uint8_t si5351_read(uint8_t);
	struct Si5351Status dev_status;
	struct Si5351IntStatus dev_int_status;
  enum si5351_pll pll_assignment[8];
  uint64_t clk_freq[8];
	uint64_t plla_freq;
	uint64_t pllb_freq;
  uint32_t xtal_freq;
private:
	uint64_t pll_calc(uint64_t, struct Si5351RegSet *, int32_t, uint8_t);
	uint64_t multisynth_calc(uint64_t, uint64_t, struct Si5351RegSet *);
  uint64_t multisynth67_calc(uint64_t, uint64_t, struct Si5351RegSet *);
	void update_sys_status(struct Si5351Status *);
	void update_int_status(struct Si5351IntStatus *);
	void ms_div(enum si5351_clock, uint8_t, uint8_t);
	uint8_t select_r_div(uint64_t *);
  uint8_t select_r_div_ms67(uint64_t *);
	int32_t ref_correction;
};

#endif /* SI5351_H_ */<|MERGE_RESOLUTION|>--- conflicted
+++ resolved
@@ -1,13 +1,8 @@
 /*
  * si5351.h - Si5351 library for Arduino
  *
-<<<<<<< HEAD
- * Copyright (C) 2015-2016 Jason Milldrum <milldrum@gmail.com>
- *                         Dana H. Myers <k6jq@comcast.net>
-=======
  * Copyright (C) 2015 - 2016 Jason Milldrum <milldrum@gmail.com>
  *                           Dana H. Myers <k6jq@comcast.net>
->>>>>>> 273e9faa
  *
  * Many defines derived from clk-si5351.h in the Linux kernel.
  * Sebastian Hesselbarth <sebastian.hesselbarth@gmail.com>
@@ -40,153 +35,6 @@
 
 /* Define definitions */
 
-<<<<<<< HEAD
-#define SI5351_BUS_BASE_ADDR				0x60
-#define SI5351_XTAL_FREQ					25000000
-#define SI5351_PLL_FIXED					90000000000ULL
-#define SI5351_FREQ_MULT					100ULL
-#define SI5351_DEFAULT_CLK					1000000000ULL
-
-#define SI5351_PLL_VCO_MIN					600000000
-#define SI5351_PLL_VCO_MAX					900000000
-#define SI5351_MULTISYNTH_MIN_FREQ		  	1000000
-#define SI5351_MULTISYNTH_DIVBY4_FREQ	 	150000000
-#define SI5351_MULTISYNTH_MAX_FREQ		  	160000000
-#define SI5351_MULTISYNTH_SHARE_MAX			112500000
-#define SI5351_MULTISYNTH67_MAX_FREQ	  	SI5351_MULTISYNTH_DIVBY4_FREQ
-#define SI5351_CLKOUT_MIN_FREQ			    	8000
-#define SI5351_CLKOUT_MAX_FREQ			    	SI5351_MULTISYNTH_MAX_FREQ
-#define SI5351_CLKOUT67_MAX_FREQ		    	SI5351_MULTISYNTH67_MAX_FREQ
-
-#define SI5351_PLL_A_MIN			        		15
-#define SI5351_PLL_A_MAX				        	90
-#define SI5351_PLL_B_MAX				        	(SI5351_PLL_C_MAX-1)
-#define SI5351_PLL_C_MAX				        	1048575
-#define SI5351_MULTISYNTH_A_MIN			   	6
-#define SI5351_MULTISYNTH_A_MAX		   		1800
-#define SI5351_MULTISYNTH67_A_MAX	   		254
-#define SI5351_MULTISYNTH_B_MAX			   	(SI5351_MULTISYNTH_C_MAX-1)
-#define SI5351_MULTISYNTH_C_MAX			   	1048575
-#define SI5351_MULTISYNTH_P1_MAX		    	((1<<18)-1)
-#define SI5351_MULTISYNTH_P2_MAX		    	((1<<20)-1)
-#define SI5351_MULTISYNTH_P3_MAX		    	((1<<20)-1)
-
-#define SI5351_DEVICE_STATUS			      	0
-#define SI5351_INTERRUPT_STATUS		   		1
-#define SI5351_INTERRUPT_MASK		     		2
-#define SI5351_STATUS_SYS_INIT		    		(1<<7)
-#define SI5351_STATUS_LOL_B			       	(1<<6)
-#define SI5351_STATUS_LOL_A			       	(1<<5)
-#define SI5351_STATUS_LOS				       	(1<<4)
-#define SI5351_OUTPUT_ENABLE_CTRL		   	3
-#define SI5351_OEB_PIN_ENABLE_CTRL		  	9
-#define SI5351_PLL_INPUT_SOURCE		   		15
-#define SI5351_CLKIN_DIV_MASK			     	(3<<6)
-#define SI5351_CLKIN_DIV_1				      	(0<<6)
-#define SI5351_CLKIN_DIV_2			      		(1<<6)
-#define SI5351_CLKIN_DIV_4			      		(2<<6)
-#define SI5351_CLKIN_DIV_8				      	(3<<6)
-#define SI5351_PLLB_SOURCE			      		(1<<3)
-#define SI5351_PLLA_SOURCE			      		(1<<2)
-
-#define SI5351_CLK0_CTRL			        		16
-#define SI5351_CLK1_CTRL			        		17
-#define SI5351_CLK2_CTRL				        	18
-#define SI5351_CLK3_CTRL				        	19
-#define SI5351_CLK4_CTRL				        	20
-#define SI5351_CLK5_CTRL			        		21
-#define SI5351_CLK6_CTRL				        	22
-#define SI5351_CLK7_CTRL				        	23
-#define SI5351_CLK_POWERDOWN			      	(1<<7)
-#define SI5351_CLK_INTEGER_MODE		     	(1<<6)
-#define SI5351_CLK_PLL_SELECT		     		(1<<5)
-#define SI5351_CLK_INVERT				       	(1<<4)
-#define SI5351_CLK_INPUT_MASK			     	(3<<2)
-#define SI5351_CLK_INPUT_XTAL			     	(0<<2)
-#define SI5351_CLK_INPUT_CLKIN			    	(1<<2)
-#define SI5351_CLK_INPUT_MULTISYNTH_0_4 	(2<<2)
-#define SI5351_CLK_INPUT_MULTISYNTH_N	 	(3<<2)
-#define SI5351_CLK_DRIVE_STRENGTH_MASK		(3<<0)
-#define SI5351_CLK_DRIVE_STRENGTH_2MA		 (0<<0)
-#define SI5351_CLK_DRIVE_STRENGTH_4MA		 (1<<0)
-#define SI5351_CLK_DRIVE_STRENGTH_6MA	 	(2<<0)
-#define SI5351_CLK_DRIVE_STRENGTH_8MA		 (3<<0)
-
-#define SI5351_CLK3_0_DISABLE_STATE		 	24
-#define SI5351_CLK7_4_DISABLE_STATE		 	25
-#define SI5351_CLK_DISABLE_STATE_MASK	 	3
-#define SI5351_CLK_DISABLE_STATE_LOW	  	0
-#define SI5351_CLK_DISABLE_STATE_HIGH	 	1
-#define SI5351_CLK_DISABLE_STATE_FLOAT		2
-#define SI5351_CLK_DISABLE_STATE_NEVER		3
-
-#define SI5351_PARAMETERS_LENGTH	    		8
-#define SI5351_PLLA_PARAMETERS		  	 	26
-#define SI5351_PLLB_PARAMETERS		   		34
-#define SI5351_CLK0_PARAMETERS		   		42
-#define SI5351_CLK1_PARAMETERS		   		50
-#define SI5351_CLK2_PARAMETERS		   		58
-#define SI5351_CLK3_PARAMETERS		   		66
-#define SI5351_CLK4_PARAMETERS			   	74
-#define SI5351_CLK5_PARAMETERS			   	82
-#define SI5351_CLK6_PARAMETERS			   	90
-#define SI5351_CLK7_PARAMETERS			   	91
-#define SI5351_CLK6_7_OUTPUT_DIVIDER	 	92
-#define SI5351_OUTPUT_CLK_DIV_MASK		 	(7 << 4)
-#define SI5351_OUTPUT_CLK6_DIV_MASK	  	(7 << 0)
-#define SI5351_OUTPUT_CLK_DIV_SHIFT	  	4
-#define SI5351_OUTPUT_CLK_DIV6_SHIFT	 	0
-#define SI5351_OUTPUT_CLK_DIV_1		    	0
-#define SI5351_OUTPUT_CLK_DIV_2		    	1
-#define SI5351_OUTPUT_CLK_DIV_4		    	2
-#define SI5351_OUTPUT_CLK_DIV_8		    	3
-#define SI5351_OUTPUT_CLK_DIV_16	  	 	4
-#define SI5351_OUTPUT_CLK_DIV_32		   	5
-#define SI5351_OUTPUT_CLK_DIV_64		 	  6
-#define SI5351_OUTPUT_CLK_DIV_128		  	7
-#define SI5351_OUTPUT_CLK_DIVBY4		   	(3<<2)
-
-#define SI5351_SSC_PARAM0				      	149
-#define SI5351_SSC_PARAM1				      	150
-#define SI5351_SSC_PARAM2				      	151
-#define SI5351_SSC_PARAM3				      	152
-#define SI5351_SSC_PARAM4					      153
-#define SI5351_SSC_PARAM5					      154
-#define SI5351_SSC_PARAM6			      		155
-#define SI5351_SSC_PARAM7			      		156
-#define SI5351_SSC_PARAM8		    	  		157
-#define SI5351_SSC_PARAM9			      		158
-#define SI5351_SSC_PARAM10			     		159
-#define SI5351_SSC_PARAM11					     160
-#define SI5351_SSC_PARAM12					     161
-
-#define SI5351_VXCO_PARAMETERS_LOW	 		162
-#define SI5351_VXCO_PARAMETERS_MID       163
-#define SI5351_VXCO_PARAMETERS_HIGH      164
-
-#define SI5351_CLK0_PHASE_OFFSET		   	165
-#define SI5351_CLK1_PHASE_OFFSET		   	166
-#define SI5351_CLK2_PHASE_OFFSET	   		167
-#define SI5351_CLK3_PHASE_OFFSET	   		168
-#define SI5351_CLK4_PHASE_OFFSET	   		169
-#define SI5351_CLK5_PHASE_OFFSET	   		170
-
-#define SI5351_PLL_RESET				       	177
-#define SI5351_PLL_RESET_B		       		(1<<7)
-#define SI5351_PLL_RESET_A		       		(1<<5)
-
-#define SI5351_CRYSTAL_LOAD	      			183
-#define SI5351_CRYSTAL_LOAD_MASK	     	(3<<6)
-#define SI5351_CRYSTAL_LOAD_0PF         (0<<6) 
-#define SI5351_CRYSTAL_LOAD_6PF	      	(1<<6)
-#define SI5351_CRYSTAL_LOAD_8PF      		(2<<6)
-#define SI5351_CRYSTAL_LOAD_10PF     		(3<<6)
-
-#define SI5351_FANOUT_ENABLE	       		187
-#define SI5351_CLKIN_ENABLE		        	(1<<7)
-#define SI5351_XTAL_ENABLE		       		(1<<6)
-#define SI5351_MULTISYNTH_ENABLE	     	(1<<4)
-=======
 #define SI5351_BUS_BASE_ADDR            0x60
 #define SI5351_XTAL_FREQ                25000000
 #define SI5351_PLL_FIXED                80000000000ULL
@@ -338,7 +186,6 @@
 #define SI5351_CLKIN_ENABLE             (1<<7)
 #define SI5351_XTAL_ENABLE              (1<<6)
 #define SI5351_MULTISYNTH_ENABLE        (1<<4)
->>>>>>> 273e9faa
 
 
 /* Macro definitions */
@@ -379,15 +226,7 @@
  * @SI5351_VARIANT_B: Si5351B (8 output clocks, XTAL/VXCO input)
  * @SI5351_VARIANT_C: Si5351C (8 output clocks, XTAL/CLKIN input)
  */
-<<<<<<< HEAD
- enum si5351_variant {SI5351_VARIANT_A, SI5351_VARIANT_A3,	SI5351_VARIANT_B,
-   SI5351_VARIANT_C};
-
- enum si5351_clock {SI5351_CLK0, SI5351_CLK1, SI5351_CLK2, SI5351_CLK3,
- 	SI5351_CLK4, SI5351_CLK5, SI5351_CLK6, SI5351_CLK7, SI5351_CLKNONE};
-
- enum si5351_pll {SI5351_PLLA, SI5351_PLLB};
-=======
+
 /*
 enum si5351_variant {
 	SI5351_VARIANT_A = 1,
@@ -399,7 +238,6 @@
 
 enum si5351_clock {SI5351_CLK0, SI5351_CLK1, SI5351_CLK2, SI5351_CLK3,
 	SI5351_CLK4, SI5351_CLK5, SI5351_CLK6, SI5351_CLK7};
->>>>>>> 273e9faa
 
  enum si5351_drive {SI5351_DRIVE_2MA, SI5351_DRIVE_4MA, SI5351_DRIVE_6MA,
    SI5351_DRIVE_8MA};
@@ -468,10 +306,7 @@
 	void set_clock_disable(enum si5351_clock, enum si5351_clock_disable);
 	void set_clock_fanout(enum si5351_clock_fanout, uint8_t);
   void set_pll_input(enum si5351_pll, enum si5351_pll_input);
-<<<<<<< HEAD
-=======
   void set_vcxo(uint64_t, uint8_t);
->>>>>>> 273e9faa
 	uint8_t si5351_write_bulk(uint8_t, uint8_t, uint8_t *);
 	uint8_t si5351_write(uint8_t, uint8_t);
 	uint8_t si5351_read(uint8_t);
